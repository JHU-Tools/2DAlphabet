import glob
import ROOT, os, warnings, pandas, math, time
from PIL import Image
from collections import OrderedDict
from TwoDAlphabet.helpers import set_hist_maximums, execute_cmd, cd, hist2array
from TwoDAlphabet.binning import stitch_hists_in_x, convert_to_events_per_unit, get_min_bin_width
from TwoDAlphabet.ext import tdrstyle, CMS_lumi
from TwoDAlphabet.plotstyle import * # dictionaries containing plotting styles for mplhep
import numpy as np
import matplotlib.pyplot as plt
import matplotlib.ticker as ticker
import mplhep as hep

class Plotter(object):
    '''Class to manage output distributions, manipulate them, and provide access to plotting
    standard groups of distributions.

    Attributes:
        fit_tag (str): Either 's' or 'b'.
        fit_results (RooFitResult): The RooFitResult corresponding to the fit_tag.
        signal_strength (float): The post-fit signal strength.
        twoD (TwoDAlphabet): TwoDAlphabet object storing various meta information needed for access.
        yaxis1D_title (str): Title for "counts" axis of 1D plots. Defaults to 'Events / bin' but can change if plotting events per unit.
        df (pandas.DataFrame): DataFrame organizing the post-fit and pre-fit plots and their 1D projections.
        dir (str): Directory path to save final images.
        slices (dict): Stores edges to slice "x" and "y" axes. 
        root_out (ROOT.TFile): File storing all histograms that are made.
    '''
    def __init__(self,ledger,twoD,fittag,loadExisting=False):
        '''Constructor.

        Args:
            twoD (TwoDAlphabet): Object with meta information about the run.
            fittag (str): Either 's' or 'b'.
            loadExisting (bool, optional): Flag to load existing projections instead of remaking everything. Defaults to False.
        '''

        self.fittag = fittag
        self.twoD = twoD
        self.ledger = ledger
        self.yaxis1D_title = 'Events / bin'
        self.df = pandas.DataFrame(columns=['process','region','process_type','title'])
        self.dir = 'plots_fit_{f}'.format(f=self.fittag)
        self.slices = {'x': {}, 'y': {}}
        self.xslices = []
        self.root_out = None
        self.df_path = None

        if not loadExisting:
            self._make()
        else:
            self._load()

    def __del__(self):
        '''On deletion, save DataFrame to csv and close ROOT file.'''
        if self.df_path is not None:
            self.df.to_csv(self.df_path)
        if self.root_out is not None and hasattr(self.root_out, 'Close'):
            self.root_out.Close()

    def _load(self):
        '''Open pickled DataFrame and output ROOT file
        and reference with `self.df` and `self.root_out` attributes.'''
        root_out_name = '%s/all_plots.root'%self.dir
        self.root_out = ROOT.TFile.Open(root_out_name)
        
        df_csv_path = os.path.join(self.dir, 'df.csv')
        self.df = pandas.read_csv(df_csv_path)
        self.df_path = df_csv_path

    def _format_1Dhist(self, hslice, title, xtitle, ytitle, color, proc_type):
        '''Perform some basic formatting of a 1D histogram so that the ROOT.TH1
        already has some of the meta information set like line and fill colors.
        Also renormalizes bins to the minimum bin width if the y-axis is requested
        to be plotted as events per unit rather than events per bin.

        Args:
            hslice (ROOT.TH1): Histogram.
            title (str): Title for the output histogram.
            xtitle (str): X-axis title for the output histogram.
            ytitle (str): Y-axis title for the output histogram. Will be modified if requesting to plot events/unit.
            color (int): ROOT color code.
            proc_type (str): Process type. Either 'BKG', 'SIGNAL', or 'DATA'.

        Raises:
            NameError: If proc_type is not 'BKG', 'SIGNAL', or 'DATA'.

        Returns:
            TH1: Formatted histogram.
        '''
        ytitle = self.yaxis1D_title
        if self.twoD.options.plotEvtsPerUnit:
            hslice = convert_to_events_per_unit(hslice)
            ytitle = 'Events / %s GeV' % get_min_bin_width(hslice)
        hslice.SetMinimum(0)
        hslice.SetTitle(title)
        hslice.GetXaxis().SetTitle(xtitle)
        hslice.GetYaxis().SetTitle(ytitle)

        # Obtain the ROOT color code from the dictionary defined in TwoDAlphabet.plotstyle
        if color not in mpl_to_root_colors.keys():
            available_colors = '", "'.join(mpl_to_root_colors.keys())
            raise ValueError(f'Color "{color}" not defined. Please add the ROOT TColor code to the "mpl_to_root_colors" dictionary defined in TwoDAlphabet.plotstyle. Available default colors are: "{available_colors}"')
        else:
            color = int(mpl_to_root_colors[color]) #ROOT call in C++ sometimes cannot convert it to int

        if proc_type == 'BKG':
            hslice.SetFillColor(color)
            hslice.SetLineColorAlpha(0,0)
        elif proc_type == 'SIGNAL' or proc_type == 'TOTAL':
            hslice.SetLineColor(color)
        elif proc_type == 'DATA':
            hslice.SetLineColor(color)
            hslice.SetMarkerColor(color)
        else:
            raise NameError('Process type "%s" is not supported.'%proc_type)

        return hslice

    def _make(self):
        '''Make the DataFrame and output ROOT file from scratch
        and reference with `self.df` and `self.root_out` attributes.
        
        Loops over all regions and processes from the pre-fit and post-fit shapes
        and tracks/constructs the 2D histograms and six projections (three each for "x" and "y"). 
        '''
        root_out_name = '%s/all_plots.root'%self.dir
        self.root_out = ROOT.TFile.Open(root_out_name,'RECREATE')

        shapes_file = ROOT.TFile.Open('postfitshapes_%s.root'%self.fittag)
        loc_base = '{r}_{c}_{t}/{p}'

        proc_reg_pairs = self.ledger.GetProcRegPairs()+[('TotalBkg', r) for r in self.ledger.GetRegions()]

        for region in self.ledger.GetRegions():
            binning,_ = self.twoD.GetBinningFor(region)
            if len(self.twoD.options.blindedPlots) > 0:
                if region in self.twoD.options.blindedPlots:
                    blinding = [1]
                else: blinding = []
            else: blinding = []

            self.slices['x'][region] = {'vals': binning.xSlices,'idxs':binning.xSliceIdx}
            self.slices['y'][region] = {'vals': binning.ySlices,'idxs':binning.ySliceIdx}
            self.xslices = binning.xSlices # Will be same for all regions, so ok to overwrite.
            
            for process in self.ledger.GetProcesses()+['TotalBkg']:
                # Skip processes not in this region
                if process not in [pair[0] for pair in proc_reg_pairs if pair[1] == region]:
                    continue
                
                if process != 'TotalBkg':
                    color = self.ledger.GetProcessColor(process)
                    proc_type = self.ledger.GetProcessType(process)
                    proc_title = self.ledger.GetProcessTitle(process)
                else:
                    #color = ROOT.kBlack
                    color = 'black'
                    proc_type = 'TOTAL'
                    proc_title = 'TotalBkg'

                self.df = pandas.concat([self.df,pandas.DataFrame([{'process':process,
                                          'region':region,
                                          'process_type': proc_type,
                                          'title': proc_title}])], ignore_index=True)

                for time in ['prefit','postfit']:
                    # 2D distributions first
                    out2d_name = '%s_%s_%s_2D'%(process,region,time)

                    low_name = loc_base.format(r=region, c='LOW', t=time, p=process)
                    sig_name = loc_base.format(r=region, c='SIG', t=time, p=process)
                    high_name = loc_base.format(r=region, c='HIGH',t=time, p=process)
                    
                    low  = shapes_file.Get(low_name)
                    sig  = shapes_file.Get(sig_name)
                    high = shapes_file.Get(high_name)

                    if low == None: raise IOError('Could not find histogram %s in postfitshapes_%s.root'%(low_name, self.fittag))
                    if sig == None: raise IOError('Could not find histogram %s in postfitshapes_%s.root'%(sig_name, self.fittag))
                    if high == None: raise IOError('Could not find histogram %s in postfitshapes_%s.root'%(high_name, self.fittag))

                    full = stitch_hists_in_x(out2d_name, binning, [low,sig,high], blinded=blinding if process == 'data_obs' else [])
                    full.SetMinimum(0)
                    full.SetTitle('%s, %s, %s'%(proc_title,region,time))

                    self.root_out.WriteTObject(full,full.GetName())

                    # Now do projections using the 2D
                    out_proj_name = '{p}_{r}_{t}_proj{x}{i}'
                    for proj in ['X','Y']:
                        slices = self.slices['x' if proj == 'Y' else 'y'][region]

                        for islice in range(3):
                            hname = out_proj_name.format(p=process,r=region,t=time,x=proj.lower(),i=islice)
                            start,stop = _get_start_stop(islice,slices['idxs'])
                            
                            hslice = getattr(full,'Projection'+proj)(hname,start,stop,'e')
                            hslice_title = '%s, %s, %s, %s-%s'%(proc_title,region,time,slices['vals'][islice],slices['vals'][islice+1])
                            hslice = self._format_1Dhist(
                                hslice, hslice_title,
                                binning.xtitle if proj == 'X' else binning.ytitle,
                                self.yaxis1D_title,
                                color, proc_type)

                            self.root_out.WriteTObject(hslice,hslice.GetName())

        shapes_file.Close()
        self.root_out.Close()
        self.root_out = ROOT.TFile.Open(root_out_name)

    def Get(self,hname=None,row=None,hist_type=None):
        '''Get a histogram by name from the master ROOT file.
        Does quick check for if the histogram is saved.
        
        Args:
            hname (str): Histogram name.

        Raises:
            LookupError: If histogram cannot be found.
        '''
        if hname != None:
            if hname not in [k.GetName() for k in self.root_out.GetListOfKeys()]:
                raise LookupError('Histogram %s not found in %s'%(hname,self.root_out.GetName()))
            name = hname
        else:
            name = '_'.join([row.process,row.region,hist_type])
        return self.root_out.Get(name)

    def _order_df_on_proc_list(self,df,proc_type,proclist=[],alphaBottom=True):
        '''Re-order input dataframe (`df`) based on the ordered list of process names (`proclist`).
        Useful for pre-ordering process before trying to construct a THStack.

        Args:
            df (pandas.DataFrame): Input DataFrame to manipulate.
            proc_type (str): Process type.  Either 'BKG', 'SIGNAL', or 'DATA'.
            proclist (list, optional): Ordered list of processes to order by. Defaults to [] in which case order is determined based on alphaBottom.
            alphaBottom (bool, optional): Only matters if proclist == []. Defaults to True in which case parametric Alphabet objects included first (thus, on the bottom of the THStack).

        Returns:
            pandas.DataFrame: Ordered DataFrame.
        '''
        if proclist == []:
            if alphaBottom:
                process_order = self.ledger.GetProcesses(ptype=proc_type, includeNonConfig=True, includeConfig=False) + self.ledger.GetProcesses(ptype=proc_type, includeNonConfig=False, includeConfig=True)
            else:
                process_order = self.ledger.GetProcesses(ptype=proc_type, includeNonConfig=False, includeConfig=True) + self.ledger.GetProcesses(ptype=proc_type, includeNonConfig=True, includeConfig=False)
        else:
            process_order = proclist

        process_order_df = pandas.DataFrame({'process':process_order})
        return process_order_df.merge(df,on='process',how='inner')

    def plot_2D_distributions(self):
        '''Take the saved 2D distributions and plot them together on sub-pads
        based on process and region groupings.

        Plots are grouped based on process and then the regions and pre-fit/post-fit
        plots share the same canvas as sub-pads.

        Returns:
            None
        '''
        for pr, _ in self.df.groupby(['process','region']):
            process, region = pr[0], pr[1]
            out_file_name = '{d}/base_figs/{p}_{r}_%s_2D'.format(d=self.dir,p=process,r=region)
            make_pad_2D(outname=out_file_name%('prefit'), hist=self.Get('{p}_{r}_{t}'.format(p=process,r=region,t='prefit_2D')),
                            year=self.twoD.options.year, savePDF=True, savePNG=True)
            make_pad_2D(outname=out_file_name%('postfit'), hist=self.Get('{p}_{r}_{t}'.format(p=process,r=region,t='postfit_2D')),
                            year=self.twoD.options.year, savePDF=True, savePNG=True)

            make_can('{d}/{p}_{r}_2D'.format(d=self.dir,p=process,r=region), [out_file_name%('prefit')+'.png', out_file_name%('postfit')+'.png'])

    def plot_projections(self, lumiText=r'138 $fb^{-1}$ (13 TeV)', extraText='Preliminary', subtitles={}, units='GeV', regionsToGroup=[]):
        '''Plot comparisons of data and the post-fit background model and signal
        using the 1D projections. Canvases are grouped based on projection axis.
        The canvas rows are separate selection regions while the columns
        are the different slices of the un-plotted axis.

        Args:
            lumiText (string): LaTeX-formatted string containing luminosity information. Defaults to Run2 conditions.
            extraText (str): Additional text to place after experiment (CMS) text.
            subtitles ({str:str}, optional): Dict of raw strings corresponding to each region specified in the JSON to be placed underneath axis slice text in top left corner of pad. If multiple titles are desired, separate with semicolon character.
                Example: {"SR_fail": r"$ParticleNet_{TvsQCD}$ Pass\n$ParticleNetMD_{Xbb}$ Fail", "SR_pass": r"$ParticleNet_{TvsQCD}$ Pass;$ParticleNetMD_{Xbb}$ Pass"}
            units (str): Units of measurement for observable. Placed on x-axis and in slice string.

            regionsToGroup ([[str]]): 
                List of list of strings representing the desired regions to group. For example if the fit involved
                four regions: CR_fail, CR_pass, SR_fail, SR_pass then 2DAlphabet will try to plot all
                (4 regions) x (3 slices) = 12 plots on the same page, which is greater than the number that can be
                plotted. Instead, pass regionsToGroup = [['CR'],['SR']] to have the CR and SR plotted on separate
                2x3 canvases. 
                If you wanted to plot, e.g. SR_fail, SR_pass, and CR_pass, pass in the following list of lists:
                    [['CR'], ['SR'], ['SR_fail','SR_pass','CR_pass']]
                The order matters if the sub-list contains multiple strings - the regions are plotted in order
                with the first on top and last on bottom of the canvas.

        Returns:
            None
        '''
        axes = pandas.DataFrame() # Book a dataframe for creating a full group of plots
        for region, group in self.df.groupby('region'):
            binning, _ = self.twoD.GetBinningFor(region)

            # Make both regular and logarithmic y-axis plots
            for logyFlag in [False, True]:
                # Get reduced dataframes for all backgrounds and the signals
                ordered_bkgs = self._order_df_on_proc_list(
                                            group[group.process_type.eq('BKG')], proc_type='BKG',
                                            alphaBottom=(not logyFlag))
                signals = group[group.process_type.eq('SIGNAL')]

                for proj in ['postfit_projx','postfit_projy']:
                    for islice in range(3): # 0: LOW, 1: SIG, 2: HIGH

                        # First, check if blinding was requested. There are several cases to be considered (saved in "blinding" variable):
                        #   0: No blinding requested
                        #   0: Blinding requested, we are plotting y-projection, and we are not plotting SIG slice (do nothing)
                        #   1: Blinding requested, we are plotting y-projection, and we are plotting SIG slice (NaN all data, remove 'Data' entry from legend)
                        #   2: Blinding requested, we are plotting x-projection (NaN all data within the sig window)
                        if (region in self.twoD.options.blindedPlots):
                            if ('projx' in proj):
                                blinding = 2
                            else:
                                if (islice == 1):
                                    blinding = 1
                                else:
                                    blinding = 0
                        else:
                            blinding = 0

                        projn     = f'{proj}{islice}'
                        sig_projn = projn
                        if self.twoD.options.plotPrefitSigInFitB and self.fittag == 'b':
                            sig_projn = projn.replace('postfit','prefit') # Plot prefit signal in b-only plots

                        # TH1s representing the sum of all data and background histograms in the workspace for this projection and slice
                        this_data =      self.Get(row=group.loc[group.process_type.eq('DATA')].iloc[0], hist_type=projn)
                        this_totalbkg =  self.Get(row=group.loc[group.process_type.eq('TOTAL')].iloc[0], hist_type=projn)
                        # Lists of individual TH1s comprising all bkg and sig histograms for this projection and slice.
                        these_bkgs =    [self.Get(row=ordered_bkgs.iloc[irow], hist_type=projn) for irow in range(ordered_bkgs.shape[0])]
                        these_signals = [self.Get(row=signals.iloc[irow], hist_type=sig_projn) for irow in range(signals.shape[0])]

                        slice_edges = (
                            self.slices['x' if 'y' in proj else 'y'][region]['vals'][islice],
                            binning.xtitle if 'y' in proj else binning.ytitle,
                            self.slices['x' if 'y' in proj else 'y'][region]['vals'][islice+1],
                        )
                        slice_str = '%s < %s < %s'%slice_edges

                        out_pad_name = f'{self.dir}/base_figs/{projn}_{region}{"" if not logyFlag else "_logy"}'

                        # If user requested sub-titles, obtain the ones for this specific region
                        if subtitles:
                            subtitle = subtitles[region]
                        else:
                            subtitle = {}

                        # Produce a matplotlib axis containing the full data + stacked bkg histogram for this projection and slice
                        make_ax_1D(
                            out_pad_name, 
                            binning, 
                            blinding=blinding,
                            data=this_data, 
                            bkgs=these_bkgs, 
                            signals=these_signals, 
                            totalBkg=this_totalbkg, 
                            logyFlag=logyFlag, 
                            slicetitle=slice_str,   # opposite axis slices (top left, in pad)
                            subtitle=subtitle,       # (top left, under slice string)
                            lumiText=lumiText,      # (top right, above pad)
                            extraText=extraText,    # top left, above pad, next to "CMS"
                            units=units,
                            savePDF=True,
                            savePNG=True
                        )

                        # Append projection plot to master dataframe
                        axes = pandas.concat([axes, pandas.DataFrame([{'ax':out_pad_name+'.png', 'region':region, 'proj':projn, 'logy':logyFlag}])], ignore_index=True)

        # Create a canvas with the full set of projection plots
        for logy in ['', '_logy']:
            for proj in ['postfit_projx','postfit_projy']:
                these_axes = axes.loc[axes.proj.str.contains(proj)]
                if logy == '':
                    these_axes = these_axes.loc[these_axes.logy.eq(False)]
                else:
                    these_axes = these_axes.loc[these_axes.logy.eq(True)]

                if (len(these_axes) > 12) and (len(regionsToGroup) == 0):
                    raise RuntimeError('histlist of size %s not currently supported. Instead, call plot_projections() with regionsToGroup list describing the regions you want to group together.'%len(these_axes))
                elif (len(these_axes) > 9) and (len(regionsToGroup) > 0):
                    validRegions = these_axes['region'].to_list()
                    for i in range(len(regionsToGroup)):
                        region = regionsToGroup[i]
                        if (len(region) > 1):	# e.g. ['SR_fail', 'SR_pass', 'ttbarCR_pass']
                            # Ensure that the regions are plotted in order
                            new_axes = []
                            for r in region:
                                if r not in validRegions:
                                    raise ValueError(f'Region "{r}" specified in regionsToGroup is not available in the 2DAlphabet workspace. Available regions:\n\t{validRegions}')
                                r_axes = these_axes[these_axes['region'].str.match(r)].sort_values(by=['region','proj'])['ax'].to_list()
                                new_axes += r_axes
                            out_can_name = '{d}/{reg}_{proj}{logy}'.format(d=self.dir,proj=proj,logy=logy,reg='_and_'.join(region))
                            make_can(out_can_name, new_axes)
                        else:	# e.g. ['SR']
                            new_axes = these_axes[these_axes['region'].str.match(f'{region[0]}_')].sort_values(by=['region','proj'])['ax'].to_list()
                            out_can_name = '{d}/{reg}_{proj}{logy}'.format(d=self.dir,proj=proj,logy=logy,reg=region[0])
                            make_can(out_can_name, new_axes)
                else:
                    these_axes = these_axes.sort_values(by=['region','proj'])['ax'].to_list()
                    out_can_name = '{d}/{proj}{logy}'.format(d=self.dir, proj=proj, logy=logy)
                    make_can(out_can_name, these_axes)


    def plot_transfer_funcs(self):
        raise NotImplementedError()

def _save_pad_generic(outname, pad, ROOTout, savePDF, savePNG):
    if isinstance(ROOTout, ROOT.TFile):
        ROOTout.WriteTObject(pad,outname.split('/')[-1])
    if savePDF:
        pad.Print(outname+'.pdf','pdf')
    if savePNG:
        pad.Print(outname+'.png','png')

def _make_pad_gen(name):
    tdrstyle.setTDRStyle()
    ROOT.gStyle.SetLegendFont(42)
    ROOT.gStyle.SetTitleBorderSize(0)
    ROOT.gStyle.SetTitleAlign(33)
    ROOT.gStyle.SetTitleX(.77)

    pad = ROOT.TCanvas(name, name, 800, 700)
    pad.cd(); pad.SetRightMargin(0.0); pad.SetTopMargin(0.0); pad.SetBottomMargin(0.0)
    return pad

def make_pad_2D(outname, hist, style='lego', logzFlag=False, ROOTout=None,
                savePDF=False, savePNG=False, year=1, extraText='Preliminary'):
    '''Make a pad holding a 2D plot with standardized formatting conventions.

    Args:
        outname (str): Output file path name.
        hist (TH2): Histogram to draw on the pad.
        style (str, optional): ROOT drawing style. Defaults to 'lego'.
        logzFlag (bool, optional): Make log z-axis. Defaults to False.
        saveROOT (bool, optional): Save to master ROOT file. Defaults to True.
        savePDF (bool, optional): Save to PDF. Defaults to False.
        savePNG (bool, optional): Save to PNG. Defaults to False.
        year (int, optional): Luminosity formatting. Options are 16, 17, 18, 1 (full Run 2), 2 (16+17+18). Defaults to 1.
        extraText (str, optional): Prepended to the CMS subtext. Defaults to 'Preliminary'.

    Returns:
        [type]: [description]
    '''
    pad = _make_pad_gen(outname)
    pad.SetLeftMargin(0.15)
    pad.SetRightMargin(0.2)
    pad.SetBottomMargin(0.12)
    pad.SetTopMargin(0.1)
    if logzFlag: pad.SetLogz()

    hist.GetXaxis().SetTitleOffset(1.15); hist.GetXaxis().SetLabelSize(0.05); hist.GetXaxis().SetTitleSize(0.05)
    hist.GetYaxis().SetTitleOffset(1.5);  hist.GetYaxis().SetLabelSize(0.05); hist.GetYaxis().SetTitleSize(0.05)
    hist.GetZaxis().SetTitleOffset(1.5);  hist.GetZaxis().SetLabelSize(0.05); hist.GetZaxis().SetTitleSize(0.05)
    hist.GetXaxis().SetNdivisions(505)
    
    if 'lego' in style.lower():
        hist.GetZaxis().SetTitleOffset(1.4)

    hist.Draw(style)
    
    CMS_lumi.extraText = extraText
    CMS_lumi.CMS_lumi(pad, year, 11, sim=False if 'data' in hist.GetName().lower() else True)

    ROOT.SetOwnership(pad, False)
    _save_pad_generic(outname, pad, ROOTout, savePDF, savePNG)

    return pad


def make_ax_1D(outname, binning, blinding, data, bkgs=[], signals=[], title='', subtitle='', slicetitle='',
            totalBkg=None, logyFlag=False, ROOTout=None, savePDF=False, savePNG=False,
            dataOff=False, datastyle='pe X0', year=1, addSignals=True, 
            lumiText=r'$138 fb^{-1} (13 TeV)$', extraText='Preliminary', units='GeV', hspace=0.0):
    '''Create a matplotlib.axis.Axis object holding a 1D plot with standardized CMS formatting conventions
    Args:
        outname (str): Output file path + name.
        binning (Binning): TwoDAlphabet binning object for the given region from which to obtain binning info.
        blinding (bool): Whether blinding has been requested for this plot.
        data (TH1): Data histogram.
        bkgs ([TH1]): List of background histograms (to be stacked).
        signals ([TH1]): List of signal histograms.
        title (str, optional): Title of plot. Only applicable if bkgs is empty. Defaults to ''.
        subtitle (str, optional): Subtitle text for physics information (like slice ranges). Defaults to ''.
        totalBkg (TH1, optional): Total background estimate from fit. Used to get total background uncertianty. Defaults to None.
        logyFlag (bool, optional): Make log y-axis. Defaults to False.
        savePDF (bool, optional): Save to PDF. Defaults to True.
        savePNG (bool, optional): Save to PNG. Defaults to True.
        dataOff (bool, optional): Turn off the data from plotting. Defaults to False.
        extraText (str, optional): Prepended to the CMS subtext. Defaults to 'Preliminary'.
        units (str, optional): Units of measurement for x- and y-axes. Defaults to 'GeV'.
        hspace (float, optional): Spacing between the main plotting axis and the ratio subplot axis. Defaults to 0.0 (no spacing). Original 2DAlphabet spacing would correspond to hspace=0.7.
    Returns:
        ax (matplotlib.axis.Axis): Output axis object for further manipulation.
    '''
    # Convert all histograms to numpy arrays. First, determine the bin edges
    projn  = outname.split('/')[-1].split('_')[1].split('proj')[-1][0]
    islice = outname.split('/')[-1].split('_')[1].split('proj')[-1][1]; islice = int(islice)
    if projn == 'x':
        xbins = binning.xbinByCat
        edges = np.array(xbins['LOW'][:-1]+xbins['SIG'][:-1]+xbins['HIGH'])
    else:
        edges = np.array(binning.ybinList)
    widths = np.diff(edges)     # obtain bin widths

    # Convert all unique bkg and signal hists to arrays and group by process. They will come already ordered, so keep the ordering
    bkgDict = OrderedDict()
    sigDict = OrderedDict()
    bkgNames = list(dict.fromkeys([hist.GetTitle().split(',')[0] for hist in bkgs]))
    sigNames = list(dict.fromkeys([hist.GetTitle().split(',')[0] for hist in signals]))
    # Replace the ROOT latex "#" with standard latex "\" escape character for python rstring
    bkgNamesLatex = [r'${}$'.format(bkgName.replace("#","\\")) for bkgName in bkgNames]
    sigNamesLatex = [r'${}$'.format(sigName.replace("#","\\")) for sigName in sigNames]
    # Sum the common backgrounds and signals
    for bkg in bkgNames:
        bkg_arrs = [hist2array(i, return_errors=True)[0] for i in bkgs if bkg in i.GetTitle()]
        bkg_errs = [hist2array(i, return_errors=True)[1] for i in bkgs if bkg in i.GetTitle()]
        bkgDict[f'{bkg}_arr'] = sum(bkg_arrs)
        bkgDict[f'{bkg}_err'] = sum(bkg_errs)
    for sig in sigNames:
        sigDict[f'{sig}_arr'] = sum([hist2array(i) for i in signals if sig in i.GetTitle()]) # ignore uncertainty
    # For the colors, we need to translate from ROOT TColor to matplotlib 
    bkgColors = list(dict.fromkeys([hist.GetFillColor() for hist in bkgs]))
    bkgColors = [root_to_matplotlib_color(TColor) for TColor in bkgColors]
    sigColors = list(dict.fromkeys([hist.GetLineColor() for hist in signals]))  # signals have no fill, only line color
    sigColors = [root_to_matplotlib_color(TColor) for TColor in sigColors]

    # Get the data array and total bkg
    data_arr = hist2array(data); data_arr = np.array([int(i) for i in data_arr]) # hist2array converts to floats which may leave very small differences when converting TH1 (int) -> array (float). This fixes it
    # Do blinding if requested. To blind, replace zeroed bins with NaN so that no data point is plotted.
    if blinding:
        # 1: Blinding requested, we are plotting y-projection, and we are plotting SIG slice (Nan all data)
        if blinding == 1:
            blind_arr = np.empty_like(data_arr,dtype=float); blind_arr.fill(np.nan)
            data_arr = blind_arr
        # 2: Blinding requested, we are plotting x-projection (NaN all data within the sig window)
        elif blinding == 2:
            # Get the SIG window boundaries
            sig_lo = binning.xSlices[1]
            sig_hi = binning.xSlices[2]
            # Set all data between these bounds to NaN. First have to convert to float to allow NaNs, but since they were already converted to ints there will be no rounding issues (i.e. all values will be <val>.0)
            data_arr = data_arr.astype(float)
            for i, data in enumerate(data_arr):
                # Check if the data at this index is within the SIG bounds.
                if (edges[i] >= sig_lo) and (edges[i] < sig_hi):
                    assert(data == 0)
                    data_arr[i] = np.nan
        else:
            raise ValueError(f'[make_ax_1D] ERROR: blinding option {blinding} not implemented.')

    if totalBkg:
        totalBkg_arr, totalBkg_err = hist2array(totalBkg, return_errors=True)

    # Begin plotting
    plt.style.use([hep.style.CMS])
    fig, (ax, rax) = plt.subplots(2, 1, sharex=True, **ratio_fig_style) # ax is the stacked plot, rax contains the ratio plot
    fig.subplots_adjust(hspace=hspace)

    bkg_stack = np.vstack([arr for key, arr in bkgDict.items() if '_arr' in key]) # stack all unique background processes
    # depending on step option ('pre' or 'post'), the last bin needs be concatenated on one side, so that the edge bin is drawn (annoying)
    bkg_stack = np.hstack([bkg_stack, bkg_stack[:,-1:]])
    bkg_stack = np.hstack([bkg_stack])

    ax.stackplot(edges, bkg_stack, labels=bkgNamesLatex, colors=bkgColors, step='post', **stack_style)
    unc = totalBkg_err # the hist2array() call returns the sqrt of the sumw2 for the histogram
    unc = np.hstack([unc, unc[-1]]) # concatenation of last bin so that edge bin is drawn
    ax.fill_between(x=edges, y1=bkg_stack.sum(axis=0)-unc, y2=bkg_stack.sum(axis=0)+unc, label='Bkg. Unc.', step='post', **hatch_style)
    bin_centers = (edges[:-1] + edges[1:])/2
    # Determine if we have variable binning, and if so, add the CMS-required horizontal bars to denote bin width
    if len(np.unique(widths)) > 1: # Detected variable bin widths
        xerrs = (edges[1:]-edges[:-1])/2
        ax.set_ylabel('Events / bin')
    else:
        ax.set_ylabel(f'Events / {widths[0]} {units}')
        xerrs = None

    if (blinding != 1):
        # Data plot with Garwood Poisson CI as error bars. For blinding == 2 this might cause divide by NaN error, so suppress
        with np.errstate(divide='ignore'):
            lower_errors, upper_errors = poisson_conf_interval(data_arr)
        yerr = [data_arr - lower_errors, upper_errors - data_arr]
        ax.errorbar(x=bin_centers, y=data_arr, yerr=yerr, xerr=xerrs, label='Data', **errorbar_style)
    else:
        ax.errorbar(x=bin_centers, y=data_arr, yerr=None, xerr=None, label='Data')

    # Plot signals
    for i, sig in enumerate(sigNames):
        sigarr = sigDict[f'{sig}_arr']
        ax.step(x=edges, y=np.hstack([sigarr, sigarr[-1]]), where='post', color=sigColors[i], label=sigNamesLatex[i])

    # Set main plotting axis y-limits based on the totalBkg 
    if logyFlag:
        ax.set_ylim(0.01, totalBkg_arr.max()*1e6)
        ax.set_yscale('log')
    else:
        ax.set_ylim(0, totalBkg_arr.max()*1.75)

    # Make sure data and signal(s) come first 
    handles, labels = ax.get_legend_handles_labels()
    data_idx = labels.index('Data') # should always be last entry in legend
    unc_idx  = labels.index('Bkg. Unc.')
    sig_idxs = [i for i in range(unc_idx+1, data_idx)] # indices of all signals in legend
    # Resulting legend ordering will be Data, signal(s), bkgs, then bkg unc. The bkg ordering is already sent to this function properly.
    if (blinding == 1):
        # If plotting SIG window in y-projection, drop 'Data' entry from legend entirely (we are not plotting data at all here)
        leg_order = sig_idxs + [idx for idx in range(len(labels)) if idx not in [data_idx] + sig_idxs]
    else:
        # Otherwise, keep 'Data' entry, even if it is partially blinded
        leg_order = [data_idx] + sig_idxs + [idx for idx in range(len(labels)) if idx not in [data_idx] + sig_idxs]
    ax.legend([handles[idx] for idx in leg_order],[labels[idx] for idx in leg_order])
    ax.autoscale(axis='x', tight=True)
    ax.margins(x=0) # remove white space at left and right margins of plot 

    hep.cms.label(loc=0, ax=ax, data = not dataOff, label=extraText, rlabel='') # CMS + label, where label is typically “Preliminary” “Supplementary”, “Private Work” or “Work in Progress”
    hep.cms.lumitext(lumiText, ax=ax)                       # Typically luminosity + sqrt(s)
    # Can't use the hep.cms.text() wrapper without "CMS" being added, so add the slice text manually
    if slicetitle:
        slicetitle = r'${}$ {}'.format(slicetitle.replace('#','\\'), units)
        ax.text(0.3, 0.95, slicetitle, ha='center', va='top', fontsize='small', transform=ax.transAxes)
    if subtitle:
        # Check if user requested multi-line
        if (len(subtitle.split(';')) == 1):
            ax.text(0.3, 0.89, r'%s'%subtitle, ha='center', va='top', fontsize='small', transform=ax.transAxes)
        else:
            for i, title in enumerate(subtitle.split(';')):
                ax.text(0.3, 0.95-(0.06*(i+1)), r'%s'%title, ha='center', va='top', fontsize='small', transform=ax.transAxes)

    # Set up ratio plot axis
    rax.set_ylim(-3,3)
    rax.set_ylabel(r'$\frac{Data-Bkg}{\sigma}$')
    axisTitle = binning.xtitle if projn == 'x' else binning.ytitle
    axisTitle = axisTitle.replace("#","\\")
    rax.set_xlabel(r'${}$ [{}]'.format(axisTitle, units))
    rax.autoscale(axis='x', tight=True)
    rax.margins(x=0)
    # Only plot the pulls if we are not entirely blinded (y-proj, SIG window)
    if (blinding != 1):
        dataMinusBkg = data_arr - totalBkg_arr
        data_error = np.where(dataMinusBkg<0, upper_errors - data_arr, data_arr - lower_errors)
        sigmas = np.sqrt(data_error**2 + totalBkg_err**2) 
        sigmas[sigmas==0.0] = 1e-5 # avoid division by zero 
        pulls =  dataMinusBkg/sigmas
        rax.bar(bin_centers,pulls, width=widths, color='gray')

    if savePDF:
        plt.savefig(f'{outname}.pdf')
    if savePNG:
        plt.savefig(f'{outname}.png')
    if ((not savePDF) and (not savePNG)):
        print(f'WARNING: plot "{outname}" has not been saved.')

    print(f'Plotting {outname}')
    plt.close()
    # return ax, rax      ????????????

def make_can(outname, padnames, padx=0, pady=0):
    '''Combine multiple pads/canvases into one canvas for convenience of viewing.
    Input pad order matters.

    Args:
        outname (str): Output file path name.
        pads ([TCanvas,TPad]): List of canvases/pads to plot together on one canvas.
        saveROOT (bool, optional): Save to master ROOT file. Defaults to False.
        savePDF (bool, optional): Save to PDF. Defaults to True.
        savePNG (bool, optional): Save to PNG. Defaults to True.

    Raises:
        RuntimeError: If 10 or more subdivisions are requested.

    Returns:
        None
    '''
    if padx == 0 or pady == 0:
        if len(padnames) == 1:
            padx = 1; pady = 1
        elif len(padnames) == 2:
            padx = 2; pady = 1
        elif len(padnames) == 3:
            padx = 3; pady = 1
        elif len(padnames) == 4:
            padx = 2; pady = 2
        elif len(padnames) <= 6:
            padx = 3; pady = 2
        elif len(padnames) <= 9:
            padx = 3; pady = 3
        elif len(padnames) <= 12:
            padx = 6; pady = 2
        else:
            raise RuntimeError('histlist of size %s not currently supported'%len(padnames))
            #raise RuntimeError('histlist of size %s not currently supported: %s'%(len(padnames),[p.GetName() for p in padnames]))

    pads = [Image.open(os.path.abspath(pname)) for pname in padnames]
    w, h = pads[0].size
    grid = Image.new('RGB', size=(padx*w, pady*h))
    
    for i, pad in enumerate(pads):
        grid.paste(pad, box=(i%padx*w, i//padx*h))
    
    print ('Writing grid of images %s.pdf'%outname)
    grid.save(outname+'.pdf')

def _get_start_stop(i,slice_idxs):
    start = slice_idxs[i]+1
    stop  = slice_idxs[i+1]
    return start, stop

def gen_projections(ledger, twoD, fittag, loadExisting=False, lumiText=r'138 $fb^{-1}$ (13 TeV)', extraText='Preliminary', subtitles={}, units='GeV', regionsToGroup=[]):
    plotter = Plotter(ledger, twoD, fittag, loadExisting)
    plotter.plot_2D_distributions()
    plotter.plot_projections(lumiText, extraText, subtitles, units, regionsToGroup)

def make_systematic_plots(twoD):
    '''Make plots of the systematic shape variations of each process based on those
    processes and systematic shapes specified in the config. Shapes are presented
    as projections onto 1D axis where no selection has been made on the axis not
    being plotted. Plots are saved to UncertPlots/.
    '''
    for (p,r), _ in twoD.df.groupby(['process','region']):
        if p == 'data_obs': continue

        nominal_full = twoD.organizedHists.Get(process=p, region=r, systematic='')
        binning, _ = twoD.GetBinningFor(r)

        for axis in ['X','Y']:
<<<<<<< HEAD
            nominal = getattr(nominal_full,'Projection'+axis)('%s_%s_%s_%s'%(p,r,'nom','proj'+axis))
            for s in twoD.ledger.GetShapeSystematics(drop_norms=True):
                try:
                    up = getattr(twoD.organizedHists.Get(process=p,region=r,systematic=s+'Up'),'Projection'+axis)('%s_%s_%s_%s'%(p,r,s+'Up','proj'+axis))
                    down = getattr(twoD.organizedHists.Get(process=p,region=r,systematic=s+'Down'),'Projection'+axis)('%s_%s_%s_%s'%(p,r,s+'Down','proj'+axis))
                except:
                    print("Skipping systematic {0} for process {1} (region {2})".format(s,p,r))
                    continue
                c.cd()
                nominal.SetLineColor(ROOT.kBlack)
                nominal.SetFillColor(ROOT.kYellow-9)
                up.SetLineColor(ROOT.kRed)
                up.SetFillColorAlpha(ROOT.kWhite, 0)
                down.SetLineColor(ROOT.kBlue)
                down.SetFillColorAlpha(ROOT.kWhite, 0)

                up.SetLineStyle(9)
                down.SetLineStyle(9)
                up.SetLineWidth(2)
                down.SetLineWidth(2)
=======
>>>>>>> 855d06d3

            nominal_hist = getattr(nominal_full,'Projection'+axis)('%s_%s_%s_%s'%(p,r,'nom','proj'+axis))
            nominal = hist2array(nominal_hist)

            # Get the bin edges from the 2DAlphabet binning object. Avoid edge duplication in the case of X-axis stitching
            if axis == 'X':
                xbins = binning.xbinByCat
                edges = xbins['LOW'][:-1]+xbins['SIG'][:-1]+xbins['HIGH']
            else:
                edges = binning.ybinList

            # GetShapeSystematics() lists all shape systs, even if the given process is not subject to them.
            check_df = twoD.df.loc[(twoD.df.process == p) & (twoD.df.region == r)] # Get the entries for this proc and region
            proc_vars = check_df.variation.unique() # Get all unique variations for this process

            for s in twoD.ledger.GetShapeSystematics(drop_norms=True):
                if s not in proc_vars: continue

                up_hist = getattr(twoD.organizedHists.Get(process=p,region=r,systematic=s+'Up'),'Projection'+axis)('%s_%s_%s_%s'%(p,r,s+'Up','proj'+axis))
                up = hist2array(up_hist)
                down_hist = getattr(twoD.organizedHists.Get(process=p,region=r,systematic=s+'Down'),'Projection'+axis)('%s_%s_%s_%s'%(p,r,s+'Down','proj'+axis))
                down = hist2array(down_hist)

                # Begin plotting
                labels = ['Nominal', r'$+1\sigma$', r'$-1\sigma$']
                colors = ['black', 'red', 'blue']
                styles = ['solid', 'dashed', 'dashed']
                histos = [nominal, up, down]

                plt.style.use([hep.style.CMS])
                fig, ax = plt.subplots(figsize=(12, 8), dpi=200)
                hep.cms.text("WiP",loc=1)
                ax.set_title(f'{p}, {s}', pad=12)
                hep.histplot(histos, edges, stack=False, ax=ax, label=labels, histtype='step', linestyle=styles, color=colors)
                handles, labelsproj = ax.get_legend_handles_labels()
                ax.set_xlabel(getattr(binning,axis.lower()+'title'))
                ax.set_ylabel('Events')
                plt.legend(loc='best')

                outname = f'{twoD.tag}/UncertPlots/Uncertainty_{p}_{r}_{s}_proj{axis}.png'
                print(f'[2DAlphabet.plot] INFO: Plotting histogram\n\t{outname}')

                plt.savefig(outname)
                plt.close() # free up memory

def _make_pull_plot(data, bkg, preVsPost=False):
    pull = data.Clone(data.GetName()+"_pull")
    pull.Add(bkg,-1)
    
    sigma = 0.0
    for ibin in range(1,pull.GetNbinsX()+1):
        d = data.GetBinContent(ibin)
        b = bkg.GetBinContent(ibin)
        if d >= b:
            derr = data.GetBinErrorLow(ibin)
            berr = bkg.GetBinErrorUp(ibin)
        elif d < b:
            derr = data.GetBinErrorUp(ibin)
            berr = bkg.GetBinErrorLow(ibin)
        
        if d == 0:
            derr = 1

        sigma = math.sqrt(derr*derr + berr*berr)
        if sigma != 0:
            pull.SetBinContent(ibin, (pull.GetBinContent(ibin))/sigma)
        else:
            pull.SetBinContent(ibin, 0.0 )

    pull.SetFillColor(ROOT.kBlue)
    pull.SetTitle(";"+data.GetXaxis().GetTitle()+";({})/#sigma".format('Post-Pre' if preVsPost else 'Data-Bkg'))
    pull.SetStats(0)

    pull.GetYaxis().SetRangeUser(-2.9,2.9)
    pull.GetYaxis().SetTitleOffset(0.4)                             
    pull.GetYaxis().SetLabelSize(0.13)
    pull.GetYaxis().SetTitleSize(0.12)
    pull.GetYaxis().SetNdivisions(306)

    pull.GetXaxis().SetLabelSize(0.13)
    pull.GetXaxis().SetTitleSize(0.15)
    pull.GetYaxis().SetTitle("({})/#sigma".format('Post-Pre' if preVsPost else 'Data-Bkg'))
    return pull

def _get_good_fit_results(tfile):
    successful_fits = []
    for fittag in ['b','s']:
        if 'fit_'+fittag not in [k.GetName() for k in tfile.GetListOfKeys()]:
            warnings.warn('Unable to find result fit_%s...'%fittag,RuntimeWarning)
        else:
            successful_fits.append(fittag)
    return successful_fits

def nuis_pulls(vtol=0.3, stol=0.1, vtol2=2.0, stol2=0.5, regex='^(?!.*(_bin_|_par))'):
    diffnuis_cmd = f"python $CMSSW_BASE/src/HiggsAnalysis/CombinedLimit/test/diffNuisances.py fitDiagnosticsTest.root --abs -g nuisance_pulls.root --vtol={vtol} --stol={stol} --vtol2={vtol2} --stol2={stol2} --all --regex='{regex}'"
    execute_cmd(diffnuis_cmd)
    # Make a PDF of the nuisance_pulls.root
    if os.path.exists('nuisance_pulls.root'):
        nuis_file = ROOT.TFile.Open('nuisance_pulls.root')
        nuis_can = nuis_file.Get('nuisances')
        nuis_can.Print('nuisance_pulls.pdf','pdf')
        nuis_file.Close()

def save_post_fit_parametric_vals():
    fit_result_file = ROOT.TFile.Open('fitDiagnosticsTest.root')
    goodFitTags = _get_good_fit_results(fit_result_file)
    for fittag in goodFitTags:
        coeffs_final = fit_result_file.Get('fit_'+fittag).floatParsFinal()
        all_par_names = [] # get names of anything matching *_par<N>
        for i in range(coeffs_final.getSize()):
            name = coeffs_final.at(i).GetName()
            if name.split('_')[-1].startswith('par'):
                all_par_names.append(name)
        all_par_names.sort()
        # Get unique prefixes to _par<N>
        all_obj_names = set(['_'.join(name.split('_')[:-1]) for name in all_par_names])

        for obj_name in all_obj_names:
            with open('rpf_params_%s_fit%s.txt'%(obj_name,fittag),'w') as param_out:
                for par_name in [p for p in all_par_names if p.startswith(obj_name)]:
                    var = coeffs_final.find(par_name)
                    param_out.write('%s: %s +/- %s\n'%(par_name, var.getValV(), var.getError()))

    fit_result_file.Close()

def gen_post_fit_shapes():
    fit_result_file = ROOT.TFile.Open('fitDiagnosticsTest.root')
    goodFitTags = _get_good_fit_results(fit_result_file)
    for t in goodFitTags:
        if os.path.exists('higgsCombineTest.FitDiagnostics.mH120.root'):
            workspace_file = 'higgsCombineTest.FitDiagnostics.mH120.root'
        else:
            workspace_file = 'higgsCombineTest.FitDiagnostics.mH120.123456.root'
        shapes_cmd = 'PostFit2DShapesFromWorkspace -w {w} --output postfitshapes_{t}.root -f fitDiagnosticsTest.root:fit_{t} --postfit --samples 100 --print > PostFitShapes2D_stderr_{t}.txt'.format(t=t,w=workspace_file)
        execute_cmd(shapes_cmd)
    fit_result_file.Close()

def _reduced_corr_matrix(fit_result, varsToIgnore=[], varsOfInterest=[], threshold=0):
    if threshold < 0:
        raise ValueError('Threshold for correlation matrix values to plot must be a positive number.')

    ROOT.gStyle.SetOptStat(0)
    # ROOT.gStyle.SetPaintTextFormat('.3f')
    CM = fit_result.correlationMatrix()
    finalPars = fit_result.floatParsFinal()

    nParams = CM.GetNcols()
    finalParamsDict = {}
    for cm_index in range(nParams):
        if varsOfInterest == []:
            if finalPars.at(cm_index).GetName() not in varsToIgnore:
                finalParamsDict[finalPars.at(cm_index).GetName()] = cm_index
        else:
            if finalPars.at(cm_index).GetName() in varsOfInterest:
                finalParamsDict[finalPars.at(cm_index).GetName()] = cm_index

    nFinalParams = len(finalParamsDict.keys())
    out = ROOT.TH2D('correlation_matrix','correlation_matrix',nFinalParams,0,nFinalParams,nFinalParams,0,nFinalParams)
    out_txt = ''

    for out_x_index, paramXName in enumerate(sorted(finalParamsDict.keys())):
        cm_index_x = finalParamsDict[paramXName]

        if not any([abs(CM[cm_index_x][cm_index_y]) > threshold for cm_index_y in range(nParams) if cm_index_y != cm_index_x]):
            continue

        for out_y_index, paramYName in enumerate(sorted(finalParamsDict.keys())):
            cm_index_y = finalParamsDict[paramYName]
            if cm_index_x > cm_index_y:
                out_txt += '%s:%s = %s\n'%(paramXName,paramYName,CM[cm_index_x][cm_index_y])
            out.Fill(out_x_index+0.5,out_y_index+0.5,CM[cm_index_x][cm_index_y])

        out.GetXaxis().SetBinLabel(out_x_index+1,finalPars.at(cm_index_x).GetName())
        out.GetYaxis().SetBinLabel(out_x_index+1,finalPars.at(cm_index_x).GetName())
    out.SetMinimum(-1)
    out.SetMaximum(+1)

    return out, out_txt

def plot_correlation_matrix(varsToIgnore, threshold=0, corrText=False):
    fit_result_file = ROOT.TFile.Open('fitDiagnosticsTest.root')
    for fittag in _get_good_fit_results(fit_result_file):
        fit_result = fit_result_file.Get("fit_"+fittag)
        if hasattr(fit_result,'correlationMatrix'):
            corrMtrx, corrTxt = _reduced_corr_matrix(fit_result, varsToIgnore=varsToIgnore, threshold=threshold)
            corrMtrxCan = ROOT.TCanvas('c','c',1400,1000)
            corrMtrxCan.cd()
            corrMtrxCan.SetBottomMargin(0.22)
            corrMtrxCan.SetLeftMargin(0.17)
            corrMtrxCan.SetTopMargin(0.06)

            corrMtrx.GetXaxis().SetLabelSize(0.01)
            corrMtrx.GetYaxis().SetLabelSize(0.01)
            corrMtrx.Draw('colz text' if corrText else 'colz')
            corrMtrxCan.Print('plots_fit_%s/correlation_matrix.png'%fittag,'png')
            corrMtrxCan.Print('plots_fit_%s/correlation_matrix.pdf'%fittag,'pdf')

            with open('plots_fit_%s/correlation_matrix.txt'%fittag,'w') as corrTxtFile:
                corrTxtFile.write(corrTxt)

        else:
            warnings.warn('Not able to produce correlation matrix.',RuntimeWarning)

    fit_result_file.Close()

def plot_gof(tag, subtag, seed=123456, condor=False, lorien=False):
    with cd(tag+'/'+subtag):
        if condor:
            if not lorien:
                tmpdir = 'notneeded/tmp/'
                execute_cmd('mkdir '+tmpdir) 
                execute_cmd('cat %s_%s_gof_toys_output_*.tgz | tar zxvf - -i --strip-components 2 -C %s'%(tag,subtag,tmpdir))
                toy_limit_tree = ROOT.TChain('limit')
                if len(glob.glob(tmpdir+'higgsCombine_gof_toys.GoodnessOfFit.mH120.*.root')) == 0:
                    raise Exception('No files found')
                toy_limit_tree.Add(tmpdir+'higgsCombine_gof_toys.GoodnessOfFit.mH120.*.root') 
            else:
                toy_limit_tree = ROOT.TChain('limit')
                if len(glob.glob('higgsCombine_gof_toys.GoodnessOfFit.mH120.*.root')) == 0:
                    raise Exception('No files found')
                toy_limit_tree.Add('higgsCombine_gof_toys.GoodnessOfFit.mH120.*.root')             
        else:
            toyOutput = ROOT.TFile.Open('higgsCombine_gof_toys.GoodnessOfFit.mH120.{seed}.root'.format(seed=seed))
            toy_limit_tree = toyOutput.Get('limit')

        # Now to analyze the output
        # Get observation
        ROOT.gROOT.SetBatch(True)
        ROOT.gStyle.SetOptStat(False)
        ROOT.gStyle.SetOptFit(True)
        ROOT.gStyle.SetFuncColor(2)
        ROOT.gStyle.SetPadTickX(1)  # to get the tick marks on the opposite side of the frame
        ROOT.gStyle.SetPadTickY(1)  # to get the tick marks on the opposite side of the frame
        gof_data_file = ROOT.TFile.Open('higgsCombine_gof_data.GoodnessOfFit.mH120.root')
        gof_limit_tree = gof_data_file.Get('limit')
        gof_limit_tree.GetEntry(0)
        gof_data = gof_limit_tree.limit

        # Get toys
        toy_limit_tree.Draw('limit>>hlimit','limit>1.0 && limit<%s && limit != %s'%(gof_data*2.0,gof_data)) 
        htoy_gof = ROOT.gDirectory.Get('hlimit')
        time.sleep(1) # if you don't sleep the code moves too fast and won't perform the fit
        htoy_gof.Fit("gaus")

        # Fit toys and derive p-value
        gaus = htoy_gof.GetFunction("gaus")
        pvalue = 1-(1/gaus.Integral(-float("inf"),float("inf")))*gaus.Integral(-float("inf"),gof_data)

        # Write out for reference
        with open('gof_results.txt','w') as out:
            out.write('Test statistic in data = '+str(gof_data))
            out.write('Mean from toys = '+str(gaus.GetParameter(1)))
            out.write('Width from toys = '+str(gaus.GetParameter(2)))
            out.write('p-value = '+str(pvalue))

        # Extend the axis if needed
        if htoy_gof.GetXaxis().GetXmax() < gof_data:
            print ('Axis limit greater than GOF p value')
            binwidth = htoy_gof.GetXaxis().GetBinWidth(1)
            xmin = htoy_gof.GetXaxis().GetXmin()
            new_xmax = int(gof_data*1.1)
            new_nbins = int((new_xmax-xmin)/binwidth)
            toy_limit_tree.Draw('limit>>hlimitrebin('+str(new_nbins)+', '+str(xmin)+', '+str(new_xmax)+')','limit>0.001 && limit<1500') 
            htoy_gof = ROOT.gDirectory.Get('hlimitrebin')
            htoy_gof.Fit("gaus")
            gaus = htoy_gof.GetFunction("gaus")

        # Arrow for observed
        arrow = ROOT.TArrow(gof_data,0.25*htoy_gof.GetMaximum(),gof_data,0)
        arrow.SetLineWidth(2)

        # Legend
        leg = ROOT.TLegend(0.1,0.7,0.4,0.9)
        leg.SetLineColor(ROOT.kWhite)
        leg.SetLineWidth(0)
        leg.SetFillStyle(0)
        leg.SetTextFont(42)
        leg.AddEntry(htoy_gof,"toy data","lep")
        leg.AddEntry(arrow,"observed = %.1f"%gof_data,"l")
        leg.AddEntry(0,"p-value = %.2f"%(pvalue),"")

        # Draw
        cout = ROOT.TCanvas('cout','cout',800,700)
        htoy_gof.SetTitle('')
        htoy_gof.Draw('pez')
        arrow.Draw()
        leg.Draw()

        cout.Print('gof_plot.pdf','pdf')
        cout.Print('gof_plot.png','png')

        if condor and not lorien:
            execute_cmd('rm -r '+tmpdir)

def plot_signalInjection(tag, subtag, injectedAmount, seed=123456, stats=True, condor=False):
    # if injectedAmount is not an integer, need to look for different file
    # see: https://github.com/lcorcodilos/2DAlphabet/blob/e089ed1da63172770726b3e6f406c11e611e057d/TwoDAlphabet/twoDalphabet.py#L488
    injectedName = str(injectedAmount).replace('.','p')
    with cd(tag+'/'+subtag):
        if condor:
            tmpdir = 'notneeded/tmp/'
            execute_cmd('mkdir '+tmpdir) 
            execute_cmd('cat %s_%s_sigInj_r%s_output_*.tgz | tar zxvf - -i --strip-components 2 -C %s'%(tag,subtag,injectedName,tmpdir))
            tree_fit_sb = ROOT.TChain('tree_fit_sb')
            tree_fit_sb.Add(tmpdir+'fitDiagnostics_sigInj_r{rinj}*.root'.format(rinj=injectedName)) 
            
        else:
            toyOutput = ROOT.TFile.Open('fitDiagnostics_sigInj_r{rinj}_{seed}.root'.format(rinj=injectedName,seed=seed))
            tree_fit_sb = toyOutput.Get('tree_fit_sb')

        ROOT.gROOT.SetBatch(True)
        if stats:
            ROOT.gStyle.SetOptStat(True)
        else:
            ROOT.gStyle.SetOptStat(False)
        # Final plotting
        result_can = ROOT.TCanvas('sigpull_can','sigpull_can',800,700)

        tree_fit_sb.Draw("(r-{rinj})/(rHiErr*(r<{rinj})+rLoErr*(r>{rinj}))>>sigpull(20,-5,5)".format(rinj=injectedAmount),"fit_status>=0")
        hsigpull = ROOT.gDirectory.Get('sigpull')
        tree_fit_sb.Draw("(r-{rinj})>>sigstrength(20,-1,1)".format(rinj=injectedAmount),"fit_status>=0")
        hsignstrength = ROOT.gDirectory.Get('sigstrength')

        hsigpull.Fit("gaus","L")
        hsigpull.SetTitle('')
        hsigpull.GetXaxis().SetTitle('(r-%s)/rErr'%injectedAmount)
        result_can.cd()
        hsigpull.Draw('pe')
        result_can.Print('signalInjection_r%s_pull.png'%(str(injectedAmount).replace('.','p')),'png')

        hsignstrength.Fit("gaus","L")
        hsignstrength.SetTitle('')
        hsignstrength.GetXaxis().SetTitle('r-%s'%injectedAmount)
        result_can.cd()
        hsignstrength.Draw('pe')
        result_can.Print('signalInjection_r%s.png'%(str(injectedAmount).replace('.','p')),'png')

        if condor:
            execute_cmd('rm -r '+tmpdir)


def poisson_conf_interval(k):
    """
    Calculate Poisson (Garwood) confidence intervals using ROOT's TH1 with kPoisson error option.
    
    Parameters:
    k (array): The number of counts (events) per bin.

    Returns:
    lower (array): Bin count - lower error.
    upper (array): Bin count + upper error.
    """
    lower = np.zeros_like(k, dtype=float)
    upper = np.zeros_like(k, dtype=float)
    #Temp hist to exploit ROOT's built-in CI calculating function
    hist = ROOT.TH1F("hist_delete", "", 1, 0, 1)
    hist.SetBinErrorOption(ROOT.TH1.kPoisson)
    hist.Sumw2()

    for i, count in enumerate(k):
        hist.SetBinContent(1, count)
        
        lower[i] = hist.GetBinContent(1) - hist.GetBinErrorLow(1)
        upper[i] = hist.GetBinContent(1) + hist.GetBinErrorUp(1)
        
    hist.Delete()
    
    return lower, upper<|MERGE_RESOLUTION|>--- conflicted
+++ resolved
@@ -733,29 +733,6 @@
         binning, _ = twoD.GetBinningFor(r)
 
         for axis in ['X','Y']:
-<<<<<<< HEAD
-            nominal = getattr(nominal_full,'Projection'+axis)('%s_%s_%s_%s'%(p,r,'nom','proj'+axis))
-            for s in twoD.ledger.GetShapeSystematics(drop_norms=True):
-                try:
-                    up = getattr(twoD.organizedHists.Get(process=p,region=r,systematic=s+'Up'),'Projection'+axis)('%s_%s_%s_%s'%(p,r,s+'Up','proj'+axis))
-                    down = getattr(twoD.organizedHists.Get(process=p,region=r,systematic=s+'Down'),'Projection'+axis)('%s_%s_%s_%s'%(p,r,s+'Down','proj'+axis))
-                except:
-                    print("Skipping systematic {0} for process {1} (region {2})".format(s,p,r))
-                    continue
-                c.cd()
-                nominal.SetLineColor(ROOT.kBlack)
-                nominal.SetFillColor(ROOT.kYellow-9)
-                up.SetLineColor(ROOT.kRed)
-                up.SetFillColorAlpha(ROOT.kWhite, 0)
-                down.SetLineColor(ROOT.kBlue)
-                down.SetFillColorAlpha(ROOT.kWhite, 0)
-
-                up.SetLineStyle(9)
-                down.SetLineStyle(9)
-                up.SetLineWidth(2)
-                down.SetLineWidth(2)
-=======
->>>>>>> 855d06d3
 
             nominal_hist = getattr(nominal_full,'Projection'+axis)('%s_%s_%s_%s'%(p,r,'nom','proj'+axis))
             nominal = hist2array(nominal_hist)

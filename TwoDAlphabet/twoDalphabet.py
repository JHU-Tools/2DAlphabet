--- conflicted
+++ resolved
@@ -517,21 +517,6 @@
                     ) for _ in range(njobs)
                 ]
 
-<<<<<<< HEAD
-            if not makeEnv:
-                print('\nWARNING: running toys on condor but not making CMSSW env tarball. If you want/need to make a tarball of your current CMSSW environment, run GoodnessOfFit() with makeEnv=True')
-
-            condor = CondorRunner(
-                name = self.tag+'_'+subtag+'_gof_toys',
-                primaryCmds=gof_toy_cmds,
-                toPkg=self.tag+'/',
-                runIn=run_dir,
-                toGrab=run_dir+'/higgsCombine_gof_toys.GoodnessOfFit.mH120.*.root',
-                eosRootfileTarball=eosRootfiles,
-                remakeEnv=makeEnv
-            )
-            condor.submit()
-=======
 
                 if not makeEnv:
                     print('\nWARNING: running toys on condor but not making CMSSW env tarball. If you want/need to make a tarball of your current CMSSW environment, run GoodnessOfFit() with makeEnv=True\n')
@@ -547,7 +532,6 @@
                     lorienTag=lorienTag
                 )
                 condor.submit()
->>>>>>> 855d06d3
             
     def SignalInjection(self, subtag, injectAmount, ntoys, blindData=True, card_or_w='card.txt', rMin=-5, rMax=5, 
                               seed=123456, verbosity=0, setParams={}, defMinStrat=0, extra='', condor=False, eosRootfiles=None, njobs=0, makeEnv=False):
@@ -617,27 +601,15 @@
             if condor:
                 if not makeEnv:
                     print('\nWARNING: running toys on condor but not making CMSSW env tarball. If you want/need to make a tarball of your current CMSSW environment, run Limit() with makeEnv=True')
-<<<<<<< HEAD
                 condor = CondorRunner(
                     name=self.tag+'_'+subtag+'_limit',
                     primaryCmds=[limit_cmd],
                     toPkg=self.tag+'/',
                     toGrab=run_dir+'/higgsCombineTest.AsymptoticLimits.mH120.root',
                     eosRootfileTarball=eosRootfiles,
-            remakeEnv=makeEnv
+                    remakeEnv=makeEnv
                 )
                 condor.submit()
-=======
-                    condor = CondorRunner(
-                        name=self.tag+'_'+subtag+'_limit',
-                        primaryCmds=[limit_cmd],
-                        toPkg=self.tag+'/',
-                        toGrab=run_dir+'/higgsCombineTest.AsymptoticLimits.mH120.root',
-                        eosRootfileTarball=eosRootfiles,
-                        remakeEnv=makeEnv
-                    )
-                    condor.submit()
->>>>>>> 855d06d3
                 
     def Impacts(self, subtag, rMin=-15, rMax=15, cardOrW='initialFitWorkspace.root --snapshotName initialFit', defMinStrat=0, extra=''):
         # param_str = '' if setParams == {} else '--setParameters '+','.join(['%s=%s'%(p,v) for p,v in setParams.items()])
